--- conflicted
+++ resolved
@@ -715,12 +715,7 @@
     /**
      * The indices of the convex polygon.
      */
-<<<<<<< HEAD
-    indices?: Uint32Array;
-=======
-    readonly indices?: Uint32Array | null;
-
->>>>>>> d84a29b7
+    indices?: Uint32Array | null;
 
     /**
      * Creates a new convex polygon shape.
@@ -731,11 +726,7 @@
      *   automatically. Otherwise, it will be assumed that the mesh you provide
      *   is already convex.
      */
-<<<<<<< HEAD
-    constructor(vertices: Float32Array, indices?: Uint32Array) {
-=======
     constructor(vertices: Float32Array, indices?: Uint32Array | null) {
->>>>>>> d84a29b7
         super();
         this.vertices = vertices;
         this.indices = indices;
