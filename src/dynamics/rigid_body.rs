use crate::dynamics::{RawRigidBodySet, RawRigidBodyType};
use crate::geometry::RawColliderSet;
#[cfg(feature = "dim3")]
use crate::math::RawSdpMatrix3;
use crate::math::{RawRotation, RawVector};
use crate::utils::{self, FlatHandle};
use na::Point;
use rapier::dynamics::MassProperties;
use wasm_bindgen::prelude::*;

#[wasm_bindgen]
impl RawRigidBodySet {
    /// The world-space translation of this rigid-body.
    pub fn rbTranslation(&self, handle: FlatHandle) -> RawVector {
        self.map(handle, |rb| RawVector(rb.position().translation.vector))
    }

    /// The world-space orientation of this rigid-body.
    pub fn rbRotation(&self, handle: FlatHandle) -> RawRotation {
        self.map(handle, |rb| RawRotation(rb.position().rotation))
    }

    /// Put the given rigid-body to sleep.
    pub fn rbSleep(&mut self, handle: FlatHandle) {
        self.map_mut(handle, |rb| rb.sleep());
    }

    /// Is this rigid-body sleeping?
    pub fn rbIsSleeping(&self, handle: FlatHandle) -> bool {
        self.map(handle, |rb| rb.is_sleeping())
    }

    /// Is the velocity of this rigid-body not zero?
    pub fn rbIsMoving(&self, handle: FlatHandle) -> bool {
        self.map(handle, |rb| rb.is_moving())
    }

    /// The world-space predicted translation of this rigid-body.
    ///
    /// If this rigid-body is kinematic this value is set by the `setNextKinematicTranslation`
    /// method and is used for estimating the kinematic body velocity at the next timestep.
    /// For non-kinematic bodies, this value is currently unspecified.
    pub fn rbNextTranslation(&self, handle: FlatHandle) -> RawVector {
        self.map(handle, |rb| {
            RawVector(rb.next_position().translation.vector)
        })
    }

    /// The world-space predicted orientation of this rigid-body.
    ///
    /// If this rigid-body is kinematic this value is set by the `setNextKinematicRotation`
    /// method and is used for estimating the kinematic body velocity at the next timestep.
    /// For non-kinematic bodies, this value is currently unspecified.
    pub fn rbNextRotation(&self, handle: FlatHandle) -> RawRotation {
        self.map(handle, |rb| RawRotation(rb.next_position().rotation))
    }

    /// Sets the translation of this rigid-body.
    ///
    /// # Parameters
    /// - `x`: the world-space position of the rigid-body along the `x` axis.
    /// - `y`: the world-space position of the rigid-body along the `y` axis.
    /// - `z`: the world-space position of the rigid-body along the `z` axis.
    /// - `wakeUp`: forces the rigid-body to wake-up so it is properly affected by forces if it
    /// wasn't moving before modifying its position.
    #[cfg(feature = "dim3")]
    pub fn rbSetTranslation(&mut self, handle: FlatHandle, x: f64, y: f64, z: f64, wakeUp: bool) {
        self.map_mut(handle, |rb| {
            rb.set_translation(na::Vector3::new(x, y, z), wakeUp);
        })
    }

    /// Sets the translation of this rigid-body.
    ///
    /// # Parameters
    /// - `x`: the world-space position of the rigid-body along the `x` axis.
    /// - `y`: the world-space position of the rigid-body along the `y` axis.
    /// - `wakeUp`: forces the rigid-body to wake-up so it is properly affected by forces if it
    /// wasn't moving before modifying its position.
    #[cfg(feature = "dim2")]
    pub fn rbSetTranslation(&mut self, handle: FlatHandle, x: f64, y: f64, wakeUp: bool) {
        self.map_mut(handle, |rb| {
            rb.set_translation(na::Vector2::new(x, y), wakeUp);
        })
    }

    /// Sets the rotation quaternion of this rigid-body.
    ///
    /// This does nothing if a zero quaternion is provided.
    ///
    /// # Parameters
    /// - `x`: the first vector component of the quaternion.
    /// - `y`: the second vector component of the quaternion.
    /// - `z`: the third vector component of the quaternion.
    /// - `w`: the scalar component of the quaternion.
    /// - `wakeUp`: forces the rigid-body to wake-up so it is properly affected by forces if it
    /// wasn't moving before modifying its position.
    #[cfg(feature = "dim3")]
    pub fn rbSetRotation(
        &mut self,
        handle: FlatHandle,
        x: f64,
        y: f64,
        z: f64,
        w: f64,
        wakeUp: bool,
    ) {
        if let Some(q) = na::Unit::try_new(na::Quaternion::new(w, x, y, z), 0.0) {
            self.map_mut(handle, |rb| rb.set_rotation(q, wakeUp))
        }
    }

    /// Sets the rotation angle of this rigid-body.
    ///
    /// # Parameters
    /// - `angle`: the rotation angle, in radians.
    /// - `wakeUp`: forces the rigid-body to wake-up so it is properly affected by forces if it
    /// wasn't moving before modifying its position.
    #[cfg(feature = "dim2")]
    pub fn rbSetRotation(&mut self, handle: FlatHandle, angle: f64, wakeUp: bool) {
        self.map_mut(handle, |rb| {
            rb.set_rotation(na::UnitComplex::new(angle), wakeUp)
        })
    }

    /// Sets the linear velocity of this rigid-body.
    pub fn rbSetLinvel(&mut self, handle: FlatHandle, linvel: &RawVector, wakeUp: bool) {
        self.map_mut(handle, |rb| {
            rb.set_linvel(linvel.0, wakeUp);
        });
    }

    /// Sets the angular velocity of this rigid-body.
    #[cfg(feature = "dim2")]
    pub fn rbSetAngvel(&mut self, handle: FlatHandle, angvel: f64, wakeUp: bool) {
        self.map_mut(handle, |rb| {
            rb.set_angvel(angvel, wakeUp);
        });
    }

    /// Sets the angular velocity of this rigid-body.
    #[cfg(feature = "dim3")]
    pub fn rbSetAngvel(&mut self, handle: FlatHandle, angvel: &RawVector, wakeUp: bool) {
        self.map_mut(handle, |rb| {
            rb.set_angvel(angvel.0, wakeUp);
        });
    }

    /// If this rigid body is kinematic, sets its future translation after the next timestep integration.
    ///
    /// This should be used instead of `rigidBody.setTranslation` to make the dynamic object
    /// interacting with this kinematic body behave as expected. Internally, Rapier will compute
    /// an artificial velocity for this rigid-body from its current position and its next kinematic
    /// position. This velocity will be used to compute forces on dynamic bodies interacting with
    /// this body.
    ///
    /// # Parameters
    /// - `x`: the world-space position of the rigid-body along the `x` axis.
    /// - `y`: the world-space position of the rigid-body along the `y` axis.
    /// - `z`: the world-space position of the rigid-body along the `z` axis.
    #[cfg(feature = "dim3")]
    pub fn rbSetNextKinematicTranslation(&mut self, handle: FlatHandle, x: f64, y: f64, z: f64) {
        self.map_mut(handle, |rb| {
            rb.set_next_kinematic_translation(na::Vector3::new(x, y, z));
        })
    }

    /// If this rigid body is kinematic, sets its future translation after the next timestep integration.
    ///
    /// This should be used instead of `rigidBody.setTranslation` to make the dynamic object
    /// interacting with this kinematic body behave as expected. Internally, Rapier will compute
    /// an artificial velocity for this rigid-body from its current position and its next kinematic
    /// position. This velocity will be used to compute forces on dynamic bodies interacting with
    /// this body.
    ///
    /// # Parameters
    /// - `x`: the world-space position of the rigid-body along the `x` axis.
    /// - `y`: the world-space position of the rigid-body along the `y` axis.
    #[cfg(feature = "dim2")]
    pub fn rbSetNextKinematicTranslation(&mut self, handle: FlatHandle, x: f64, y: f64) {
        self.map_mut(handle, |rb| {
            rb.set_next_kinematic_translation(na::Vector2::new(x, y));
        })
    }

    /// If this rigid body is kinematic, sets its future rotation after the next timestep integration.
    ///
    /// This should be used instead of `rigidBody.setRotation` to make the dynamic object
    /// interacting with this kinematic body behave as expected. Internally, Rapier will compute
    /// an artificial velocity for this rigid-body from its current position and its next kinematic
    /// position. This velocity will be used to compute forces on dynamic bodies interacting with
    /// this body.
    ///
    /// # Parameters
    /// - `x`: the first vector component of the quaternion.
    /// - `y`: the second vector component of the quaternion.
    /// - `z`: the third vector component of the quaternion.
    /// - `w`: the scalar component of the quaternion.
    #[cfg(feature = "dim3")]
    pub fn rbSetNextKinematicRotation(
        &mut self,
        handle: FlatHandle,
        x: f64,
        y: f64,
        z: f64,
        w: f64,
    ) {
        if let Some(q) = na::Unit::try_new(na::Quaternion::new(w, x, y, z), 0.0) {
            self.map_mut(handle, |rb| {
                rb.set_next_kinematic_rotation(q);
            })
        }
    }

    /// If this rigid body is kinematic, sets its future rotation after the next timestep integration.
    ///
    /// This should be used instead of `rigidBody.setRotation` to make the dynamic object
    /// interacting with this kinematic body behave as expected. Internally, Rapier will compute
    /// an artificial velocity for this rigid-body from its current position and its next kinematic
    /// position. This velocity will be used to compute forces on dynamic bodies interacting with
    /// this body.
    ///
    /// # Parameters
    /// - `angle`: the rotation angle, in radians.
    #[cfg(feature = "dim2")]
    pub fn rbSetNextKinematicRotation(&mut self, handle: FlatHandle, angle: f64) {
        self.map_mut(handle, |rb| {
            rb.set_next_kinematic_rotation(na::UnitComplex::new(angle));
        })
    }

    pub fn rbRecomputeMassPropertiesFromColliders(
        &mut self,
        handle: FlatHandle,
        colliders: &RawColliderSet,
    ) {
        self.map_mut(handle, |rb| {
            rb.recompute_mass_properties_from_colliders(&colliders.0)
        })
    }

    pub fn rbSetAdditionalMass(&mut self, handle: FlatHandle, mass: f64, wake_up: bool) {
        self.map_mut(handle, |rb| {
            rb.set_additional_mass(mass, wake_up);
        })
    }

    #[cfg(feature = "dim3")]
    pub fn rbSetAdditionalMassProperties(
        &mut self,
        handle: FlatHandle,
        mass: f64,
        centerOfMass: &RawVector,
        principalAngularInertia: &RawVector,
        angularInertiaFrame: &RawRotation,
        wake_up: bool,
    ) {
        self.map_mut(handle, |rb| {
            let mprops = MassProperties::with_principal_inertia_frame(
                centerOfMass.0.into(),
                mass,
                principalAngularInertia.0,
                angularInertiaFrame.0,
            );
            rb.set_additional_mass_properties(mprops, wake_up)
        })
    }

    #[cfg(feature = "dim2")]
    pub fn rbSetAdditionalMassProperties(
        &mut self,
        handle: FlatHandle,
        mass: f64,
        centerOfMass: &RawVector,
        principalAngularInertia: f64,
        wake_up: bool,
    ) {
        self.map_mut(handle, |rb| {
            let props = MassProperties::new(centerOfMass.0.into(), mass, principalAngularInertia);
            rb.set_additional_mass_properties(props, wake_up)
        })
    }

    /// The linear velocity of this rigid-body.
    pub fn rbLinvel(&self, handle: FlatHandle) -> RawVector {
        self.map(handle, |rb| RawVector(*rb.linvel()))
    }

    /// The angular velocity of this rigid-body.
    #[cfg(feature = "dim2")]
    pub fn rbAngvel(&self, handle: FlatHandle) -> f64 {
        self.map(handle, |rb| rb.angvel())
    }

    /// The angular velocity of this rigid-body.
    #[cfg(feature = "dim3")]
    pub fn rbAngvel(&self, handle: FlatHandle) -> RawVector {
        self.map(handle, |rb| RawVector(*rb.angvel()))
    }

    /// The velocity of the given world-space point on this rigid-body.
    pub fn rbVelocityAtPoint(&self, handle: FlatHandle, point: &RawVector) -> RawVector {
        self.map(handle, |rb| {
            rb.velocity_at_point(&Point::from(point.0)).into()
        })
    }

    pub fn rbLockTranslations(&mut self, handle: FlatHandle, locked: bool, wake_up: bool) {
        self.map_mut(handle, |rb| rb.lock_translations(locked, wake_up))
    }

    #[cfg(feature = "dim2")]
    pub fn rbSetEnabledTranslations(
        &mut self,
        handle: FlatHandle,
        allow_x: bool,
        allow_y: bool,
        wake_up: bool,
    ) {
        self.map_mut(handle, |rb| {
            rb.set_enabled_translations(allow_x, allow_y, wake_up)
        })
    }

    #[cfg(feature = "dim3")]
    pub fn rbSetEnabledTranslations(
        &mut self,
        handle: FlatHandle,
        allow_x: bool,
        allow_y: bool,
        allow_z: bool,
        wake_up: bool,
    ) {
        self.map_mut(handle, |rb| {
            rb.set_enabled_translations(allow_x, allow_y, allow_z, wake_up)
        })
    }

    pub fn rbLockRotations(&mut self, handle: FlatHandle, locked: bool, wake_up: bool) {
        self.map_mut(handle, |rb| rb.lock_rotations(locked, wake_up))
    }

    #[cfg(feature = "dim3")]
    pub fn rbSetEnabledRotations(
        &mut self,
        handle: FlatHandle,
        allow_x: bool,
        allow_y: bool,
        allow_z: bool,
        wake_up: bool,
    ) {
        self.map_mut(handle, |rb| {
            rb.set_enabled_rotations(allow_x, allow_y, allow_z, wake_up)
        })
    }

    pub fn rbDominanceGroup(&self, handle: FlatHandle) -> i8 {
        self.map(handle, |rb| rb.dominance_group())
    }

    pub fn rbSetDominanceGroup(&mut self, handle: FlatHandle, group: i8) {
        self.map_mut(handle, |rb| rb.set_dominance_group(group))
    }

    pub fn rbEnableCcd(&mut self, handle: FlatHandle, enabled: bool) {
        self.map_mut(handle, |rb| rb.enable_ccd(enabled))
    }

    pub fn rbSetSoftCcdPrediction(&mut self, handle: FlatHandle, prediction: f64) {
        self.map_mut(handle, |rb| rb.set_soft_ccd_prediction(prediction))
    }

    /// The mass of this rigid-body.
    pub fn rbMass(&self, handle: FlatHandle) -> f64 {
        self.map(handle, |rb| rb.mass())
    }

    /// The inverse of the mass of a rigid-body.
    ///
    /// If this is zero, the rigid-body is assumed to have infinite mass.
    pub fn rbInvMass(&self, handle: FlatHandle) -> f64 {
        self.map(handle, |rb| rb.mass_properties().local_mprops.inv_mass)
    }

    /// The inverse mass taking into account translation locking.
    pub fn rbEffectiveInvMass(&self, handle: FlatHandle) -> RawVector {
        self.map(handle, |rb| rb.mass_properties().effective_inv_mass.into())
    }

    /// The center of mass of a rigid-body expressed in its local-space.
    pub fn rbLocalCom(&self, handle: FlatHandle) -> RawVector {
        self.map(handle, |rb| {
            rb.mass_properties().local_mprops.local_com.into()
        })
    }

    /// The world-space center of mass of the rigid-body.
    pub fn rbWorldCom(&self, handle: FlatHandle) -> RawVector {
        self.map(handle, |rb| rb.mass_properties().world_com.into())
    }

    /// The inverse of the principal angular inertia of the rigid-body.
    ///
    /// Components set to zero are assumed to be infinite along the corresponding principal axis.
    #[cfg(feature = "dim2")]
<<<<<<< HEAD
    pub fn rbInvPrincipalInertiaSqrt(&self, handle: FlatHandle) -> f64 {
=======
    pub fn rbInvPrincipalInertia(&self, handle: FlatHandle) -> f32 {
>>>>>>> 0fd32c1c
        self.map(handle, |rb| {
            rb.mass_properties()
                .local_mprops
                .inv_principal_inertia
                .into()
        })
    }

    /// The inverse of the principal angular inertia of the rigid-body.
    ///
    /// Components set to zero are assumed to be infinite along the corresponding principal axis.
    #[cfg(feature = "dim3")]
    pub fn rbInvPrincipalInertia(&self, handle: FlatHandle) -> RawVector {
        self.map(handle, |rb| {
            rb.mass_properties()
                .local_mprops
                .inv_principal_inertia
                .into()
        })
    }

    #[cfg(feature = "dim3")]
    /// The principal vectors of the local angular inertia tensor of the rigid-body.
    pub fn rbPrincipalInertiaLocalFrame(&self, handle: FlatHandle) -> RawRotation {
        self.map(handle, |rb| {
            RawRotation::from(
                rb.mass_properties()
                    .local_mprops
                    .principal_inertia_local_frame,
            )
        })
    }

    /// The angular inertia along the principal inertia axes of the rigid-body.
    #[cfg(feature = "dim2")]
    pub fn rbPrincipalInertia(&self, handle: FlatHandle) -> f64 {
        self.map(handle, |rb| {
            rb.mass_properties().local_mprops.principal_inertia().into()
        })
    }

    /// The angular inertia along the principal inertia axes of the rigid-body.
    #[cfg(feature = "dim3")]
    pub fn rbPrincipalInertia(&self, handle: FlatHandle) -> RawVector {
        self.map(handle, |rb| {
            rb.mass_properties().local_mprops.principal_inertia().into()
        })
    }

    /// The world-space inverse angular inertia tensor of the rigid-body,
    /// taking into account rotation locking.
    #[cfg(feature = "dim2")]
<<<<<<< HEAD
    pub fn rbEffectiveWorldInvInertiaSqrt(&self, handle: FlatHandle) -> f64 {
=======
    pub fn rbEffectiveWorldInvInertia(&self, handle: FlatHandle) -> f32 {
>>>>>>> 0fd32c1c
        self.map(handle, |rb| {
            rb.mass_properties().effective_world_inv_inertia.into()
        })
    }

    /// The world-space inverse angular inertia tensor of the rigid-body,
    /// taking into account rotation locking.
    #[cfg(feature = "dim3")]
    pub fn rbEffectiveWorldInvInertia(&self, handle: FlatHandle) -> RawSdpMatrix3 {
        self.map(handle, |rb| {
            rb.mass_properties().effective_world_inv_inertia.into()
        })
    }

    /// The effective world-space angular inertia (that takes the potential rotation locking into account) of
    /// this rigid-body.
    #[cfg(feature = "dim2")]
    pub fn rbEffectiveAngularInertia(&self, handle: FlatHandle) -> f64 {
        self.map(handle, |rb| {
            rb.mass_properties().effective_angular_inertia().into()
        })
    }

    /// The effective world-space angular inertia (that takes the potential rotation locking into account) of
    /// this rigid-body.
    #[cfg(feature = "dim3")]
    pub fn rbEffectiveAngularInertia(&self, handle: FlatHandle) -> RawSdpMatrix3 {
        self.map(handle, |rb| {
            rb.mass_properties().effective_angular_inertia().into()
        })
    }

    /// Wakes this rigid-body up.
    ///
    /// A dynamic rigid-body that does not move during several consecutive frames will
    /// be put to sleep by the physics engine, i.e., it will stop being simulated in order
    /// to avoid useless computations.
    /// This method forces a sleeping rigid-body to wake-up. This is useful, e.g., before modifying
    /// the position of a dynamic body so that it is properly simulated afterwards.
    pub fn rbWakeUp(&mut self, handle: FlatHandle) {
        self.map_mut(handle, |rb| rb.wake_up(true))
    }

    /// Is Continuous Collision Detection enabled for this rigid-body?
    pub fn rbIsCcdEnabled(&self, handle: FlatHandle) -> bool {
        self.map(handle, |rb| rb.is_ccd_enabled())
    }
    pub fn rbSoftCcdPrediction(&self, handle: FlatHandle) -> f64 {
        self.map(handle, |rb| rb.soft_ccd_prediction())
    }

    /// The number of colliders attached to this rigid-body.
    pub fn rbNumColliders(&self, handle: FlatHandle) -> usize {
        self.map(handle, |rb| rb.colliders().len())
    }

    /// Retrieves the `i-th` collider attached to this rigid-body.
    ///
    /// # Parameters
    /// - `at`: The index of the collider to retrieve. Must be a number in `[0, this.numColliders()[`.
    ///         This index is **not** the same as the unique identifier of the collider.
    pub fn rbCollider(&self, handle: FlatHandle, at: usize) -> FlatHandle {
        self.map(handle, |rb| utils::flat_handle(rb.colliders()[at].0))
    }

    /// The status of this rigid-body: fixed, dynamic, or kinematic.
    pub fn rbBodyType(&self, handle: FlatHandle) -> RawRigidBodyType {
        self.map(handle, |rb| rb.body_type().into())
    }

    /// Set a new status for this rigid-body: fixed, dynamic, or kinematic.
    pub fn rbSetBodyType(&mut self, handle: FlatHandle, status: RawRigidBodyType, wake_up: bool) {
        self.map_mut(handle, |rb| rb.set_body_type(status.into(), wake_up));
    }

    /// Is this rigid-body fixed?
    pub fn rbIsFixed(&self, handle: FlatHandle) -> bool {
        self.map(handle, |rb| rb.is_fixed())
    }

    /// Is this rigid-body kinematic?
    pub fn rbIsKinematic(&self, handle: FlatHandle) -> bool {
        self.map(handle, |rb| rb.is_kinematic())
    }

    /// Is this rigid-body dynamic?
    pub fn rbIsDynamic(&self, handle: FlatHandle) -> bool {
        self.map(handle, |rb| rb.is_dynamic())
    }

    /// The linear damping coefficient of this rigid-body.
    pub fn rbLinearDamping(&self, handle: FlatHandle) -> f64 {
        self.map(handle, |rb| rb.linear_damping())
    }

    /// The angular damping coefficient of this rigid-body.
    pub fn rbAngularDamping(&self, handle: FlatHandle) -> f64 {
        self.map(handle, |rb| rb.angular_damping())
    }

    pub fn rbSetLinearDamping(&mut self, handle: FlatHandle, factor: f64) {
        self.map_mut(handle, |rb| rb.set_linear_damping(factor));
    }

    pub fn rbSetAngularDamping(&mut self, handle: FlatHandle, factor: f64) {
        self.map_mut(handle, |rb| rb.set_angular_damping(factor));
    }

    pub fn rbSetEnabled(&mut self, handle: FlatHandle, enabled: bool) {
        self.map_mut(handle, |rb| rb.set_enabled(enabled))
    }

    pub fn rbIsEnabled(&self, handle: FlatHandle) -> bool {
        self.map(handle, |rb| rb.is_enabled())
    }

    pub fn rbGravityScale(&self, handle: FlatHandle) -> f64 {
        self.map(handle, |rb| rb.gravity_scale())
    }

    pub fn rbSetGravityScale(&mut self, handle: FlatHandle, factor: f64, wakeUp: bool) {
        self.map_mut(handle, |rb| rb.set_gravity_scale(factor, wakeUp));
    }

    /// Resets to zero all user-added forces added to this rigid-body.
    pub fn rbResetForces(&mut self, handle: FlatHandle, wakeUp: bool) {
        self.map_mut(handle, |rb| {
            rb.reset_forces(wakeUp);
        })
    }

    /// Resets to zero all user-added torques added to this rigid-body.
    pub fn rbResetTorques(&mut self, handle: FlatHandle, wakeUp: bool) {
        self.map_mut(handle, |rb| {
            rb.reset_torques(wakeUp);
        })
    }

    /// Adds a force at the center-of-mass of this rigid-body.
    ///
    /// # Parameters
    /// - `force`: the world-space force to apply on the rigid-body.
    /// - `wakeUp`: should the rigid-body be automatically woken-up?
    pub fn rbAddForce(&mut self, handle: FlatHandle, force: &RawVector, wakeUp: bool) {
        self.map_mut(handle, |rb| {
            rb.add_force(force.0, wakeUp);
        })
    }

    /// Applies an impulse at the center-of-mass of this rigid-body.
    ///
    /// # Parameters
    /// - `impulse`: the world-space impulse to apply on the rigid-body.
    /// - `wakeUp`: should the rigid-body be automatically woken-up?
    pub fn rbApplyImpulse(&mut self, handle: FlatHandle, impulse: &RawVector, wakeUp: bool) {
        self.map_mut(handle, |rb| {
            rb.apply_impulse(impulse.0, wakeUp);
        })
    }

    /// Adds a torque at the center-of-mass of this rigid-body.
    ///
    /// # Parameters
    /// - `torque`: the torque to apply on the rigid-body.
    /// - `wakeUp`: should the rigid-body be automatically woken-up?
    #[cfg(feature = "dim2")]
    pub fn rbAddTorque(&mut self, handle: FlatHandle, torque: f64, wakeUp: bool) {
        self.map_mut(handle, |rb| {
            rb.add_torque(torque, wakeUp);
        })
    }

    /// Adds a torque at the center-of-mass of this rigid-body.
    ///
    /// # Parameters
    /// - `torque`: the world-space torque to apply on the rigid-body.
    /// - `wakeUp`: should the rigid-body be automatically woken-up?
    #[cfg(feature = "dim3")]
    pub fn rbAddTorque(&mut self, handle: FlatHandle, torque: &RawVector, wakeUp: bool) {
        self.map_mut(handle, |rb| {
            rb.add_torque(torque.0, wakeUp);
        })
    }

    /// Applies an impulsive torque at the center-of-mass of this rigid-body.
    ///
    /// # Parameters
    /// - `torque impulse`: the torque impulse to apply on the rigid-body.
    /// - `wakeUp`: should the rigid-body be automatically woken-up?
    #[cfg(feature = "dim2")]
    pub fn rbApplyTorqueImpulse(&mut self, handle: FlatHandle, torque_impulse: f64, wakeUp: bool) {
        self.map_mut(handle, |rb| {
            rb.apply_torque_impulse(torque_impulse, wakeUp);
        })
    }

    /// Applies an impulsive torque at the center-of-mass of this rigid-body.
    ///
    /// # Parameters
    /// - `torque impulse`: the world-space torque impulse to apply on the rigid-body.
    /// - `wakeUp`: should the rigid-body be automatically woken-up?
    #[cfg(feature = "dim3")]
    pub fn rbApplyTorqueImpulse(
        &mut self,
        handle: FlatHandle,
        torque_impulse: &RawVector,
        wakeUp: bool,
    ) {
        self.map_mut(handle, |rb| {
            rb.apply_torque_impulse(torque_impulse.0, wakeUp);
        })
    }

    /// Adds a force at the given world-space point of this rigid-body.
    ///
    /// # Parameters
    /// - `force`: the world-space force to apply on the rigid-body.
    /// - `point`: the world-space point where the impulse is to be applied on the rigid-body.
    /// - `wakeUp`: should the rigid-body be automatically woken-up?
    pub fn rbAddForceAtPoint(
        &mut self,
        handle: FlatHandle,
        force: &RawVector,
        point: &RawVector,
        wakeUp: bool,
    ) {
        self.map_mut(handle, |rb| {
            rb.add_force_at_point(force.0, point.0.into(), wakeUp);
        })
    }

    /// Applies an impulse at the given world-space point of this rigid-body.
    ///
    /// # Parameters
    /// - `impulse`: the world-space impulse to apply on the rigid-body.
    /// - `point`: the world-space point where the impulse is to be applied on the rigid-body.
    /// - `wakeUp`: should the rigid-body be automatically woken-up?
    pub fn rbApplyImpulseAtPoint(
        &mut self,
        handle: FlatHandle,
        impulse: &RawVector,
        point: &RawVector,
        wakeUp: bool,
    ) {
        self.map_mut(handle, |rb| {
            rb.apply_impulse_at_point(impulse.0, point.0.into(), wakeUp);
        })
    }

    pub fn rbAdditionalSolverIterations(&self, handle: FlatHandle) -> usize {
        self.map(handle, |rb| rb.additional_solver_iterations())
    }

    pub fn rbSetAdditionalSolverIterations(&mut self, handle: FlatHandle, iters: usize) {
        self.map_mut(handle, |rb| {
            rb.set_additional_solver_iterations(iters as usize);
        })
    }

    /// An arbitrary user-defined 32-bit integer
    pub fn rbUserData(&self, handle: FlatHandle) -> u32 {
        self.map(handle, |rb| rb.user_data as u32)
    }

    /// Sets the user-defined 32-bit integer of this rigid-body.
    ///
    /// # Parameters
    /// - `data`: an arbitrary user-defined 32-bit integer.
    pub fn rbSetUserData(&mut self, handle: FlatHandle, data: u32) {
        self.map_mut(handle, |rb| {
            rb.user_data = data as u128;
        })
    }

    /// Retrieves the constant force(s) the user added to this rigid-body.
    /// Returns zero if the rigid-body is not dynamic.
    pub fn rbUserForce(&self, handle: FlatHandle) -> RawVector {
        self.map(handle, |rb| rb.user_force().into())
    }

    /// Retrieves the constant torque(s) the user added to this rigid-body.
    /// Returns zero if the rigid-body is not dynamic.
    #[cfg(feature = "dim2")]
    pub fn rbUserTorque(&self, handle: FlatHandle) -> f64 {
        self.map(handle, |rb| rb.user_torque())
    }

    /// Retrieves the constant torque(s) the user added to this rigid-body.
    /// Returns zero if the rigid-body is not dynamic.
    #[cfg(feature = "dim3")]
    pub fn rbUserTorque(&self, handle: FlatHandle) -> RawVector {
        self.map(handle, |rb| rb.user_torque().into())
    }
}<|MERGE_RESOLUTION|>--- conflicted
+++ resolved
@@ -403,11 +403,7 @@
     ///
     /// Components set to zero are assumed to be infinite along the corresponding principal axis.
     #[cfg(feature = "dim2")]
-<<<<<<< HEAD
-    pub fn rbInvPrincipalInertiaSqrt(&self, handle: FlatHandle) -> f64 {
-=======
     pub fn rbInvPrincipalInertia(&self, handle: FlatHandle) -> f32 {
->>>>>>> 0fd32c1c
         self.map(handle, |rb| {
             rb.mass_properties()
                 .local_mprops
@@ -460,11 +456,7 @@
     /// The world-space inverse angular inertia tensor of the rigid-body,
     /// taking into account rotation locking.
     #[cfg(feature = "dim2")]
-<<<<<<< HEAD
-    pub fn rbEffectiveWorldInvInertiaSqrt(&self, handle: FlatHandle) -> f64 {
-=======
     pub fn rbEffectiveWorldInvInertia(&self, handle: FlatHandle) -> f32 {
->>>>>>> 0fd32c1c
         self.map(handle, |rb| {
             rb.mass_properties().effective_world_inv_inertia.into()
         })
