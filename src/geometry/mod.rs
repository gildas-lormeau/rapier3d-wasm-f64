--- conflicted
+++ resolved
@@ -3,11 +3,8 @@
 pub use self::broad_phase::*;
 pub use self::collider::*;
 pub use self::collider_set::*;
-<<<<<<< HEAD
+pub use self::contact::*;
 pub use self::feature::*;
-=======
-pub use self::contact::*;
->>>>>>> 687005b6
 pub use self::narrow_phase::*;
 pub use self::point::*;
 pub use self::ray::*;
@@ -17,11 +14,8 @@
 mod broad_phase;
 mod collider;
 mod collider_set;
-<<<<<<< HEAD
+mod contact;
 mod feature;
-=======
-mod contact;
->>>>>>> 687005b6
 mod narrow_phase;
 mod point;
 mod ray;
